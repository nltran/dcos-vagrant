--- conflicted
+++ resolved
@@ -19,7 +19,6 @@
   return path
 end
 
-<<<<<<< HEAD
 DCOS_VM_CONFIG_PATH = ENV.fetch("DCOS_VM_CONFIG_PATH", "VagrantConfig.yaml")
 DCOS_IP_DETECT_PATH = ENV.fetch("IP_DETECT_PATH", "provision/bin/ip-detect.sh")
 DCOS_IP_DETECT_AWS_PATH = ENV.fetch("IP_DETECT_PATH", "provision/bin/ip-detect-aws.sh")
@@ -33,15 +32,6 @@
   "DCOS_CONFIG_PATH" => vagrant_path(DCOS_CONFIG_PATH),
   "DCOS_GENERATE_CONFIG_PATH" => vagrant_path(DCOS_GENERATE_CONFIG_PATH),
   "DCOS_JAVA_ENABLED" => DCOS_JAVA_ENABLED,
-=======
-$vagrant_cfg = YAML::load_file("./VagrantConfig.yaml")
-
-PROVISION_ENV = {
-  "DCOS_IP_DETECT_PATH" => vagrant_path(ENV.fetch("IP_DETECT_PATH", "etc/ip-detect")),
-  "DCOS_CONFIG_PATH" => vagrant_path(ENV.fetch("DCOS_CONFIG_PATH", "etc/1_master-config.yaml")),
-  "DCOS_GENERATE_CONFIG_PATH" => vagrant_path(ENV.fetch("DCOS_GENERATE_CONFIG_PATH", "dcos_generate_config.sh")),
-  "DCOS_JAVA_ENABLED" => ENV.fetch("DCOS_JAVA_ENABLED", "false"),
->>>>>>> fa9c1068
   "MASTER_IP" => $vagrant_cfg["m1"]["ip"]
 }
 
@@ -78,15 +68,10 @@
   config.hostmanager.enabled = true
   config.hostmanager.manage_host = true
   config.hostmanager.ignore_private_ip = false
-<<<<<<< HEAD
 
   $vagrant_cfg.each do |name, cfg|
     config.vm.box = cfg["box"] || BOX_NAME
-=======
-  config.vm.box = BOX_NAME
-
-  $vagrant_cfg.each do |name, cfg|
->>>>>>> fa9c1068
+
   
     config.vm.define name, autostart: cfg["autostart"] || false do |vm_cfg|
       vm_cfg.vm.hostname = "#{name}.dcos"
@@ -95,39 +80,24 @@
 
       if cfg["type"] == "boot"
         vm_cfg.vm.provision "ip-detect",
-<<<<<<< HEAD
           type: "shell", path: DCOS_IP_DETECT_PATH, env: PROVISION_ENV, preserve_order: true
 
         vm_cfg.vm.provision "dcos-config",
           type: "dcos_config", template: DCOS_CONFIG_PATH, resolvers: %w( 10.0.2.3 8.8.8.8 ), preserve_order: true
-=======
-          type: "shell", path: './provision/bin/ip-detect.sh', env: PROVISION_ENV, preserve_order: true
-
-        vm_cfg.vm.provision "dcos-config",
-          type: "dcos_config", template: './etc/1_master-config.yaml', resolvers: %w( 10.0.2.3 8.8.8.8 ), preserve_order: true
->>>>>>> fa9c1068
 
         vm_cfg.vm.provision "docker" do |d|
           d.run "jplock/zookeeper", daemonize: true, restart: 'no', args: "-p 2181:2181 -p 2888:2888 -p 3888:3888"
           d.run "nginx", daemonize: true, restart: 'no', args: "-v /var/tmp/dcos:/usr/share/nginx/html -p 80:80"
         end
-<<<<<<< HEAD
-
-      end
-
-=======
-
-      end
-
->>>>>>> fa9c1068
+
+      end
+
       vm_cfg.vm.provider "virtualbox" do |v, override|
         v.name = vm_cfg.vm.hostname
         v.cpus = cfg["cpus"] || 2
         v.memory = cfg["memory"] || 2048
         v.customize ["modifyvm", :id, "--natdnshostresolver1", "on"]
         override.vm.network "private_network", ip: cfg["ip"]
-<<<<<<< HEAD
-=======
       end
 
       vm_cfg.vm.provider "aws" do |aws, override|
@@ -166,16 +136,20 @@
         if cfg["type"] == "boot"
 
           override.vm.provision "ip-detect",
-            type: "shell", path: './provision/bin/ip-detect-aws.sh', env: PROVISION_ENV, preserve_order: true
+            type: "shell", path: DCOS_IP_DETECT_AWS_PATH, env: PROVISION_ENV, preserve_order: true
 
           override.vm.provision "dcos-config",
-            type: "dcos_config_aws", template: './etc/1_master-config.yaml', resolvers: %w( 169.254.169.253 ), preserve_order: true
-        end
-
-      end
-
+            type: "dcos_config_aws", template: DCOS_CONFIG_PATH, resolvers: %w( 169.254.169.253 ), preserve_order: true
+        end
+
+      end
+
+      vm_cfg.vm.provision "shell", name: "Certificate Authorities", path: provision_path("ca-certificates")
       vm_cfg.vm.provision "clean host file", type: "shell", inline: %q(sed -i "s/^127\.0\.0\.1.*localhost/127.0.0.1 localhost/" /etc/hosts)
-      vm_cfg.vm.provision "#{cfg['type'].capitalize} Provision", type: "shell", path: provision_path(cfg["type"]), env: PROVISION_ENV
+      if cfg["type"]
+        vm_cfg.vm.provision "shell", name: "DCOS #{cfg['type'].capitalize}", path: provision_path(cfg["type"]), env: PROVISION_ENV
+
+      end
 
     end
 
@@ -209,7 +183,6 @@
         @resolvers = [] if @resolvers == UNSET_VALUE
         @boot_host = "boot.dcos" if @boot_host == UNSET_VALUE
         @master_list = [] if @master_list == UNSET_VALUE
->>>>>>> fa9c1068
       end
     end
 
@@ -236,56 +209,6 @@
       end
     end
 
-<<<<<<< HEAD
-      vm_cfg.vm.provider "aws" do |aws, override|
-        override.vm.box = cfg["aws_box"]
-
-        aws.ami = cfg["aws_ami"]
-        aws.security_groups = cfg["aws_security_group"] || %w( default )
-        aws.region = cfg["aws_region"]
-        if cfg["aws_az"]
-          aws.availability_zone = cfg["aws_az"]
-        end
-        aws.instance_type = cfg["aws_instance_type"]
-        aws.access_key_id = cfg["aws_access_key_id"] || ENV.fetch("AWS_ACCESS_KEY_ID", "")
-        aws.secret_access_key = cfg["aws_access_key"] || ENV.fetch("AWS_SECRET_ACCESS_KEY", "")
-        aws.keypair_name = cfg["aws_access_key"] || ENV.fetch("AWS_KEY_PAIR_NAME", "")
-
-        override.ssh.username = "centos" || cfg["ssh_username"]
-        override.ssh.private_key_path = cfg["ssh_private_key_path"] || ENV.fetch("AWS_PRIV_KEY_PATH", "")
-
-        override.hostmanager.ip_resolver = proc do |vm, resolving_vm|
-          hostname = nil
-          vm.communicate.execute( %q(curl -fsSL http://169.254.169.254/latest/meta-data/public-ipv4) ) do |t, ip|
-            hostname = ip
-          end
-          hostname.to_s
-        end
-
-        override.vm.synced_folder ".", "/vagrant",
-          disabled: (cfg["type"] == "boot" ? false : true),
-          type: "rsync",
-          rsync_verbose: true,
-          rsync__auto: false,
-          rsync__exclude: %w( .git* README* etc build docs Vagrant* dcos_generate_config-*.sh dcos ),
-          rsync__args: %w( --quiet --archive --size-only --compress --copy-links )
-
-        if cfg["type"] == "boot"
-
-          override.vm.provision "ip-detect",
-            type: "shell", path: DCOS_IP_DETECT_AWS_PATH, env: PROVISION_ENV, preserve_order: true
-
-          override.vm.provision "dcos-config",
-            type: "dcos_config_aws", template: DCOS_CONFIG_PATH, resolvers: %w( 169.254.169.253 ), preserve_order: true
-        end
-
-      end
-
-      vm_cfg.vm.provision "shell", name: "Certificate Authorities", path: provision_path("ca-certificates")
-      vm_cfg.vm.provision "clean host file", type: "shell", inline: %q(sed -i "s/^127\.0\.0\.1.*localhost/127.0.0.1 localhost/" /etc/hosts)
-      if cfg["type"]
-        vm_cfg.vm.provision "shell", name: "DCOS #{cfg['type'].capitalize}", path: provision_path(cfg["type"]), env: PROVISION_ENV
-=======
     class ProvisionerAws < Vagrant.plugin("2", "provisioner")
       def provision
         cluster_cfg = YAML::load_file(@config.template)
@@ -333,123 +256,12 @@
 
       provisioner "dcos_config_aws" do
         ProvisionerAws
->>>>>>> fa9c1068
       end
 
     end
 
   end
 
-<<<<<<< HEAD
-end
-
-module VagrantPlugins
-  module DCOS
-    VERSION = '0.1'
-
-    class ProvisionerConfig < Vagrant.plugin("2", "config")
-      attr_accessor :name
-      attr_accessor :template
-      attr_accessor :resolvers
-      attr_accessor :boot_host
-      attr_accessor :master_list
-
-      def initialize
-        super
-        @name = UNSET_VALUE
-        @template = UNSET_VALUE
-        @resolvers = UNSET_VALUE
-        @boot_host = UNSET_VALUE
-        @master_list = UNSET_VALUE
-      end
-
-      def finalize!
-        @name = "" if @name == UNSET_VALUE
-        @template = "" if @template == UNSET_VALUE
-        @resolvers = [] if @resolvers == UNSET_VALUE
-        @boot_host = "boot.dcos" if @boot_host == UNSET_VALUE
-        @master_list = [] if @master_list == UNSET_VALUE
-      end
-    end
-
-    class Provisioner < Vagrant.plugin("2", "provisioner")
-      def provision
-        cluster_cfg = YAML::load_file(@config.template)
-
-        env = @machine.env
-        active_machines = env.active_machines()
-
-        cluster_cfg["cluster_config"]["bootstrap_url"] = "http://#{@config.boot_host}"
-        cluster_cfg["cluster_config"]["exhibitor_zk_hosts"] = "#{@config.boot_host}:2181"
-        cluster_cfg["cluster_config"]["master_list"] = []
-        active_machines.each do |name, provider|
-          if $vagrant_cfg[name.to_s]["type"] == 'master'
-            ip = Resolv.getaddress(name.to_s)
-              cluster_cfg["cluster_config"]["master_list"].push(ip)
-          end
-        end
-        cluster_cfg["cluster_config"]["resolvers"] = @config.resolvers
-        command = %Q(cat << EOF > ~/dcos/genconf/config.yaml\n#{cluster_cfg.to_yaml}\nEOF)
-
-        @machine.communicate.sudo(command)
-      end
-    end
-
-    class ProvisionerAws < Vagrant.plugin("2", "provisioner")
-      def provision
-        cluster_cfg = YAML::load_file(@config.template)
-
-        env = @machine.env
-        active_machines = env.active_machines()
-
-        cluster_cfg["cluster_config"]["master_list"] = []
-        active_machines.each do |name, provider|
-          if $vagrant_cfg[name.to_s]["type"] == 'boot'
-            machine = env.machine(name, provider)
-            machine.communicate.execute( %q(curl -fsSL http://169.254.169.254/latest/meta-data/local-ipv4) ) do |t, ip|
-              cluster_cfg["cluster_config"]["exhibitor_zk_hosts"] = "#{ip}:2181"
-            end
-          end
-
-          if $vagrant_cfg[name.to_s]["type"] == 'master'
-            machine = env.machine(name, provider)
-            machine.communicate.execute( %q(curl -fsSL http://169.254.169.254/latest/meta-data/local-ipv4) ) do |t, ip|
-              cluster_cfg["cluster_config"]["master_list"].push(ip)
-            end
-          end
-        end
-        cluster_cfg["cluster_config"]["resolvers"] = @config.resolvers
-        command = %Q(cat << EOF > ~/dcos/genconf/config.yaml\n#{cluster_cfg.to_yaml}\nEOF)
-
-        @machine.communicate.sudo(command)
-      end
-    end
-
-    class Plugin < Vagrant.plugin("2")
-      name "DCOS"
-
-      config("dcos_config", :provisioner) do
-        ProvisionerConfig
-      end
-
-      provisioner "dcos_config" do
-        Provisioner
-      end
-
-      config("dcos_config_aws", :provisioner) do
-        ProvisionerConfig
-      end
-
-      provisioner "dcos_config_aws" do
-        ProvisionerAws
-      end
-
-    end
-
-  end
-
-=======
->>>>>>> fa9c1068
 end
 
 ################# END ######################
