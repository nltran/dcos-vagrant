#!/usr/bin/env bash

set -o errexit
set -o nounset
set -o pipefail

echo ">>> New Kernel: $(uname -r)"
<<<<<<< HEAD

echo ">>> Stopping docker (to reconfigure)"
systemctl stop docker

echo ">>> Removing docker volumes (/var/lib/docker)"
rm -rf /var/lib/docker

echo ">>> Configuring docker (OverlayFS)"
echo "STORAGE_DRIVER=overlay" >> /etc/sysconfig/docker-storage-setup
=======
>>>>>>> fa9c1068

echo ">>> Creating docker group"
/usr/sbin/groupadd -f docker

echo ">>> Installing packages (docker)"
yum install --assumeyes --tolerant docker

echo ">>> Enabling docker on boot"
systemctl enable docker

echo ">>> Disabling firewalld"
<<<<<<< HEAD
systemctl disable firewalld

echo ">>> Starting docker"
systemctl start docker
=======
#systemctl stop firewalld
systemctl disable firewalld
>>>>>>> fa9c1068

echo ">>> Starting docker"
#docker daemon -D -l debug --storage-opt dm.no_warn_on_loop_devices=true 
service docker start && sleep 30
while [ `service docker status | grep "active (running)" --count` -lt 1 ]
do
	echo ">>> Docker not available ... retrying [" date "]"
	service docker start && sleep 30
done
<|MERGE_RESOLUTION|>--- conflicted
+++ resolved
@@ -5,7 +5,6 @@
 set -o pipefail
 
 echo ">>> New Kernel: $(uname -r)"
-<<<<<<< HEAD
 
 echo ">>> Stopping docker (to reconfigure)"
 systemctl stop docker
@@ -15,8 +14,6 @@
 
 echo ">>> Configuring docker (OverlayFS)"
 echo "STORAGE_DRIVER=overlay" >> /etc/sysconfig/docker-storage-setup
-=======
->>>>>>> fa9c1068
 
 echo ">>> Creating docker group"
 /usr/sbin/groupadd -f docker
@@ -28,15 +25,10 @@
 systemctl enable docker
 
 echo ">>> Disabling firewalld"
-<<<<<<< HEAD
 systemctl disable firewalld
 
 echo ">>> Starting docker"
 systemctl start docker
-=======
-#systemctl stop firewalld
-systemctl disable firewalld
->>>>>>> fa9c1068
 
 echo ">>> Starting docker"
 #docker daemon -D -l debug --storage-opt dm.no_warn_on_loop_devices=true 
